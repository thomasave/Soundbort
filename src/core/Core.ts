--- conflicted
+++ resolved
@@ -66,61 +66,8 @@
     private attachListeners(): void {
         this.client.on("interactionCreate", onInteractionCreate(this.stats_collector));
 
-<<<<<<< HEAD
-        // DEPLOY GLOBAL
-        const global_commands_data = global_commands.map(command => command.toJSON());
-
-        await this.client.application.commands.set(global_commands_data);
-
-        // DEPLOY GUILDS
-        const deployToGuild = async (guild: Discord.Guild) => {
-            const guild_commands_data = guild_commands
-                // filter out owner commands in guilds that don't need them
-                .filter(command => !command.target.guild_ids || command.target.guild_ids.includes(guild.id))
-                .map(command => command.toJSON());
-
-            const app_commands = await guild.commands.set(guild_commands_data);
-
-            for (const [, app_command] of app_commands) {
-                const command = guild_commands.get(app_command.name);
-                if (command) {
-                    command.app_command = app_command;
-                    if (typeof command.onGuildCreate === "function") {
-                        await command.onGuildCreate(app_command, guild);
-                    }
-                }
-            }
-        };
-
-        for (const [, guild] of this.client.guilds.cache) {
-            try {
-                await deployToGuild(guild);
-            } catch (error) {
-                log.error({ error: logErr(error) });
-            }
-        }
-
-        this.client.on("guildCreate", async guild => {
-            try {
-                await deployToGuild(guild);
-
-                const guessed_role = guessModRole(guild);
-
-                const config = await GuildConfigManager.findOrGenConfig(guild);
-                if (config && config.adminRoleId === guessed_role.id) return;
-
-                // reset admin role to the highest role when rejoining
-                // default to the highest role or a role that says "mod", "moderator"
-                // or "admin" in the server (server with no roles this will be @everyone)
-                await GuildConfigManager.setAdminRole(guild.id, guessed_role.id);
-            } catch (error) {
-                log.error({ error: logErr(error) });
-            }
-        });
-=======
         // handle leaving voice channels when users go somewhere else
         this.client.on("voiceStateUpdate", onVoiceStateUpdate());
->>>>>>> ee51d704
     }
 
     private setStatus(): void {
